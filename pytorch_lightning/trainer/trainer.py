--- conflicted
+++ resolved
@@ -293,12 +293,7 @@
         self.num_sanity_val_steps = num_sanity_val_steps
         # Backward compatibility, TODO: remove in v0.8.0
         if nb_sanity_val_steps is not None:
-<<<<<<< HEAD
             warnings.warn("Argument `nb_sanity_val_steps` has renamed to `num_sanity_val_steps` since v0.5.0"
-=======
-            warnings.warn("Argument `nb_sanity_val_steps` has renamed to "
-                          "`num_sanity_val_steps` since v0.5.0"
->>>>>>> c92d6371
                           " and this method will be removed in v0.8.0", DeprecationWarning)
             self.nb_sanity_val_steps = nb_sanity_val_steps
         self.print_nan_grads = print_nan_grads
